from .utils import sqlite3, OperationalError, suggest_column_types, column_affinity
from collections import namedtuple, OrderedDict
from collections.abc import Mapping
import contextlib
import datetime
import decimal
import hashlib
import inspect
import itertools
import json
import os
import pathlib
import re
from sqlite_fts4 import rank_bm25
import sys
import textwrap
import uuid

SQLITE_MAX_VARS = 999

_virtual_table_using_re = re.compile(
    r"""
^ # Start of string
\s*CREATE\s+VIRTUAL\s+TABLE\s+ # CREATE VIRTUAL TABLE
(
    '(?P<squoted_table>[^']*(?:''[^']*)*)' | # single quoted name
    "(?P<dquoted_table>[^"]*(?:""[^"]*)*)" | # double quoted name
    `(?P<backtick_table>[^`]+)`            | # `backtick` quoted name
    \[(?P<squarequoted_table>[^\]]+)\]     | # [...] quoted name
    (?P<identifier>                          # SQLite non-quoted identifier
        [A-Za-z_\u0080-\uffff]  # \u0080-\uffff = "any character larger than u007f"
        [A-Za-z_\u0080-\uffff0-9\$]* # zero-or-more alphanemuric or $
    )
)
\s+(IF\s+NOT\s+EXISTS\s+)?      # IF NOT EXISTS (optional)
USING\s+(?P<using>\w+)          # e.g. USING FTS5
""",
    re.VERBOSE | re.IGNORECASE,
)

try:
    import pandas as pd
except ImportError:
    pd = None

try:
    import numpy as np
except ImportError:
    np = None

Column = namedtuple(
    "Column", ("cid", "name", "type", "notnull", "default_value", "is_pk")
)
<<<<<<< HEAD
ForeignKeyBase = namedtuple(
    "ForeignKeyBase", ("table", "column", "other_table", "other_column")
=======
ColumnDetails = namedtuple(
    "ColumnDetails",
    (
        "table",
        "column",
        "total_rows",
        "num_null",
        "num_blank",
        "num_distinct",
        "most_common",
        "least_common",
    ),
)
ForeignKey = namedtuple(
    "ForeignKey", ("table", "column", "other_table", "other_column")
>>>>>>> f1277f63
)
Index = namedtuple("Index", ("seq", "name", "unique", "origin", "partial", "columns"))
Trigger = namedtuple("Trigger", ("name", "table", "sql"))


class ForeignKey(ForeignKeyBase):
    def __new__(cls, table, column, other_table, other_column):
        # column and other_column should be a tuple
        if isinstance(column, (tuple, list)):
            column = tuple(column)
        else:
            column = (column,)
        if isinstance(other_column, (tuple, list)):
            other_column = tuple(other_column)
        else:
            other_column = (other_column,)
        self = super(ForeignKey, cls).__new__(
            cls, table, column, other_table, other_column
        )
        return self

    @property
    def column_str(self):
        return ",".join(["[{}]".format(c) for c in self.column])

    @property
    def other_column_str(self):
        return ",".join(["[{}]".format(c) for c in self.other_column])

    @property
    def sql(self):
        return (
            "FOREIGN KEY({column}) REFERENCES [{other_table}]({other_column})".format(
                table=self.table,
                column=self.column_str,
                other_table=self.other_table,
                other_column=self.other_column_str,
            )
        )


DEFAULT = object()

COLUMN_TYPE_MAPPING = {
    float: "FLOAT",
    int: "INTEGER",
    bool: "INTEGER",
    str: "TEXT",
    bytes.__class__: "BLOB",
    bytes: "BLOB",
    memoryview: "BLOB",
    datetime.datetime: "TEXT",
    datetime.date: "TEXT",
    datetime.time: "TEXT",
    decimal.Decimal: "FLOAT",
    None.__class__: "TEXT",
    uuid.UUID: "TEXT",
    # SQLite explicit types
    "TEXT": "TEXT",
    "INTEGER": "INTEGER",
    "FLOAT": "FLOAT",
    "BLOB": "BLOB",
    "text": "TEXT",
    "integer": "INTEGER",
    "float": "FLOAT",
    "blob": "BLOB",
}
# If numpy is available, add more types
if np:
    COLUMN_TYPE_MAPPING.update(
        {
            np.int8: "INTEGER",
            np.int16: "INTEGER",
            np.int32: "INTEGER",
            np.int64: "INTEGER",
            np.uint8: "INTEGER",
            np.uint16: "INTEGER",
            np.uint32: "INTEGER",
            np.uint64: "INTEGER",
            np.float16: "FLOAT",
            np.float32: "FLOAT",
            np.float64: "FLOAT",
        }
    )

# If pandas is available, add more types
if pd:
    COLUMN_TYPE_MAPPING.update({pd.Timestamp: "TEXT"})


class AlterError(Exception):
    pass


class NoObviousTable(Exception):
    pass


class BadPrimaryKey(Exception):
    pass


class NotFoundError(Exception):
    pass


class PrimaryKeyRequired(Exception):
    pass


class InvalidColumns(Exception):
    pass


class Database:
    def __init__(
        self,
        filename_or_conn=None,
        memory=False,
        recreate=False,
        recursive_triggers=True,
        tracer=None,
    ):
        assert (filename_or_conn is not None and not memory) or (
            filename_or_conn is None and memory
        ), "Either specify a filename_or_conn or pass memory=True"
        if memory or filename_or_conn == ":memory:":
            self.conn = sqlite3.connect(":memory:")
        elif isinstance(filename_or_conn, (str, pathlib.Path)):
            if recreate and os.path.exists(filename_or_conn):
                os.remove(filename_or_conn)
            self.conn = sqlite3.connect(str(filename_or_conn))
        else:
            assert not recreate, "recreate cannot be used with connections, only paths"
            self.conn = filename_or_conn
        self._tracer = tracer
        if recursive_triggers:
            self.execute("PRAGMA recursive_triggers=on;")
        self._registered_functions = set()

    @contextlib.contextmanager
    def tracer(self, tracer=None):
        prev_tracer = self._tracer
        self._tracer = tracer or print
        try:
            yield self
        finally:
            self._tracer = prev_tracer

    def __getitem__(self, table_name):
        return self.table(table_name)

    def __repr__(self):
        return "<Database {}>".format(self.conn)

    def register_function(self, fn=None, deterministic=None, replace=False):
        def register(fn):
            name = fn.__name__
            arity = len(inspect.signature(fn).parameters)
            if not replace and (name, arity) in self._registered_functions:
                return fn
            kwargs = {}
            if deterministic and sys.version_info >= (3, 8):
                kwargs["deterministic"] = True
            self.conn.create_function(name, arity, fn, **kwargs)
            self._registered_functions.add((name, arity))
            return fn

        if fn is None:
            return register
        else:
            register(fn)

    def register_fts4_bm25(self):
        self.register_function(rank_bm25, deterministic=True)

    def execute(self, sql, parameters=None):
        if self._tracer:
            self._tracer(sql, parameters)
        if parameters is not None:
            return self.conn.execute(sql, parameters)
        else:
            return self.conn.execute(sql)

    def executescript(self, sql):
        if self._tracer:
            self._tracer(sql, None)
        return self.conn.executescript(sql)

    def table(self, table_name, **kwargs):
        klass = View if table_name in self.view_names() else Table
        return klass(self, table_name, **kwargs)

    def escape(self, value):
        # Normally we would use .execute(sql, [params]) for escaping, but
        # occasionally that isn't available - most notable when we need
        # to include a "... DEFAULT 'value'" in a column definition.
        return self.execute(
            # Use SQLite itself to correctly escape this string:
            "SELECT quote(:value)",
            {"value": value},
        ).fetchone()[0]

    def table_names(self, fts4=False, fts5=False):
        where = ["type = 'table'"]
        if fts4:
            where.append("sql like '%USING FTS4%'")
        if fts5:
            where.append("sql like '%USING FTS5%'")
        sql = "select name from sqlite_master where {}".format(" AND ".join(where))
        return [r[0] for r in self.execute(sql).fetchall()]

    def view_names(self):
        return [
            r[0]
            for r in self.execute(
                "select name from sqlite_master where type = 'view'"
            ).fetchall()
        ]

    @property
    def tables(self):
        return [self[name] for name in self.table_names()]

    @property
    def views(self):
        return [self[name] for name in self.view_names()]

    @property
    def triggers(self):
        return [
            Trigger(*r)
            for r in self.execute(
                "select name, tbl_name, sql from sqlite_master where type = 'trigger'"
            ).fetchall()
        ]

    @property
    def journal_mode(self):
        return self.execute("PRAGMA journal_mode;").fetchone()[0]

    def enable_wal(self):
        if self.journal_mode != "wal":
            self.execute("PRAGMA journal_mode=wal;")

    def disable_wal(self):
        if self.journal_mode != "delete":
            self.execute("PRAGMA journal_mode=delete;")

    def execute_returning_dicts(self, sql, params=None):
        cursor = self.execute(sql, params or tuple())
        keys = [d[0] for d in cursor.description]
        return [dict(zip(keys, row)) for row in cursor.fetchall()]

    def resolve_foreign_keys(self, name, foreign_keys):
        # foreign_keys may be a list of strcolumn names, a list of ForeignKey tuples,
        # a list of tuple-pairs or a list of tuple-triples. We want to turn
        # it into a list of ForeignKey tuples
        if all(isinstance(fk, ForeignKey) for fk in foreign_keys):
            return foreign_keys
        if all(isinstance(fk, str) for fk in foreign_keys):
            # It's a list of columns
            fks = []
            for column in foreign_keys:
                other_table = self[name].guess_foreign_table(column)
                other_column = self[name].guess_foreign_column(other_table)
                fks.append(ForeignKey(name, column, other_table, other_column))
            return fks
        assert all(
            isinstance(fk, (tuple, list)) for fk in foreign_keys
        ), "foreign_keys= should be a list of tuples"
        fks = []
        for tuple_or_list in foreign_keys:
            assert len(tuple_or_list) in (
                2,
                3,
            ), "foreign_keys= should be a list of tuple pairs or triples"
            if len(tuple_or_list) == 3:
                fks.append(
                    ForeignKey(
                        name, tuple_or_list[0], tuple_or_list[1], tuple_or_list[2]
                    )
                )
            else:
                # Guess the primary key
                fks.append(
                    ForeignKey(
                        name,
                        tuple_or_list[0],
                        tuple_or_list[1],
                        self[name].guess_foreign_column(tuple_or_list[1]),
                    )
                )
        return fks

    def create_table_sql(
        self,
        name,
        columns,
        pk=None,
        foreign_keys=None,
        column_order=None,
        not_null=None,
        defaults=None,
        hash_id=None,
        extracts=None,
    ):
        foreign_keys = self.resolve_foreign_keys(name, foreign_keys or [])
        foreign_keys_by_column = {fk.column: fk for fk in foreign_keys}
        # any extracts will be treated as integer columns with a foreign key
        extracts = resolve_extracts(extracts)
        for extract_column, extract_table in extracts.items():
            if isinstance(extract_column, tuple):
                assert False
            # Ensure other table exists
            if not self[extract_table].exists():
                self.create_table(extract_table, {"id": int, "value": str}, pk="id")
            columns[extract_column] = int
            foreign_keys_by_column[extract_column] = ForeignKey(
                name, extract_column, extract_table, "id"
            )
        # Soundness check not_null, and defaults if provided
        not_null = not_null or set()
        defaults = defaults or {}
        assert all(
            n in columns for n in not_null
        ), "not_null set {} includes items not in columns {}".format(
            repr(not_null), repr(set(columns.keys()))
        )
        assert all(
            n in columns for n in defaults
        ), "defaults set {} includes items not in columns {}".format(
            repr(set(defaults)), repr(set(columns.keys()))
        )
        validate_column_names(columns.keys())
        column_items = list(columns.items())
        if column_order is not None:
            column_items.sort(
                key=lambda p: column_order.index(p[0]) if p[0] in column_order else 999
            )
        if hash_id:
            column_items.insert(0, (hash_id, str))
            pk = hash_id
        # Soundness check foreign_keys point to existing tables
        for fk in foreign_keys:
            for oc in fk.other_column:
                if not any(c for c in self[fk.other_table].columns if c.name == oc):
                    raise AlterError("No such column: {}.{}".format(fk.other_table, oc))

        column_defs = []
        # ensure pk is a tuple
        single_pk = None
        if isinstance(pk, list) and len(pk) == 1 and isinstance(pk[0], str):
            pk = pk[0]
        if isinstance(pk, str):
            single_pk = pk
            if pk not in [c[0] for c in column_items]:
                column_items.insert(0, (pk, int))
        for column_name, column_type in column_items:
            column_extras = []
            if column_name == single_pk:
                column_extras.append("PRIMARY KEY")
            if column_name in not_null:
                column_extras.append("NOT NULL")
            if column_name in defaults and defaults[column_name] is not None:
                column_extras.append(
                    "DEFAULT {}".format(self.escape(defaults[column_name]))
                )
            column_defs.append(
                "   [{column_name}] {column_type}{column_extras}".format(
                    column_name=column_name,
                    column_type=COLUMN_TYPE_MAPPING[column_type],
                    column_extras=(" " + " ".join(column_extras))
                    if column_extras
                    else "",
                )
            )
        extra_pk = ""
        if single_pk is None and pk and len(pk) > 1:
            extra_pk = ",\n   PRIMARY KEY ({pks})".format(
                pks=", ".join(["[{}]".format(p) for p in pk])
            )
        for column_name in foreign_keys_by_column:
            extra_pk += ",\n   {}".format(
                foreign_keys_by_column[column_name].sql,
            )
        columns_sql = ",\n".join(column_defs)
        sql = """CREATE TABLE [{table}] (
{columns_sql}{extra_pk}
);
        """.format(
            table=name, columns_sql=columns_sql, extra_pk=extra_pk
        )
        return sql

    def create_table(
        self,
        name,
        columns,
        pk=None,
        foreign_keys=None,
        column_order=None,
        not_null=None,
        defaults=None,
        hash_id=None,
        extracts=None,
    ):
        sql = self.create_table_sql(
            name=name,
            columns=columns,
            pk=pk,
            foreign_keys=foreign_keys,
            column_order=column_order,
            not_null=not_null,
            defaults=defaults,
            hash_id=hash_id,
            extracts=extracts,
        )
        self.execute(sql)
        return self.table(
            name,
            pk=pk,
            foreign_keys=foreign_keys,
            column_order=column_order,
            not_null=not_null,
            defaults=defaults,
            hash_id=hash_id,
        )

    def create_view(self, name, sql, ignore=False, replace=False):
        assert not (
            ignore and replace
        ), "Use one or the other of ignore/replace, not both"
        create_sql = "CREATE VIEW {name} AS {sql}".format(name=name, sql=sql)
        if ignore or replace:
            # Does view exist already?
            if name in self.view_names():
                if ignore:
                    return self
                elif replace:
                    # If SQL is the same, do nothing
                    if create_sql == self[name].schema:
                        return self
                    self[name].drop()
        self.execute(create_sql)
        return self

    def m2m_table_candidates(self, table, other_table):
        "Returns potential m2m tables for arguments, based on FKs"
        candidates = []
        tables = {table, other_table}
        for table in self.tables:
            # Does it have foreign keys to both table and other_table?
            has_fks_to = {fk.other_table for fk in table.foreign_keys}
            if has_fks_to.issuperset(tables):
                candidates.append(table.name)
        return candidates

    def add_foreign_keys(self, foreign_keys, ignore=True):
        # foreign_keys is a list of explicit 4-tuples
        assert all(
            len(fk) == 4 and isinstance(fk, (list, tuple)) for fk in foreign_keys
        ), "foreign_keys must be a list of 4-tuples, (table, column, other_table, other_column)"

        foreign_keys_to_create = []

        # Verify that all tables and columns exist
        for fk in foreign_keys:
            if not isinstance(fk, ForeignKey):
                fk = ForeignKey(
                    table=fk[0],
                    column=fk[1],
                    other_table=fk[2],
                    other_column=fk[3],
                )

            if not self[fk.table].exists():
                raise AlterError("No such table: {}".format(fk.table))
            for c in fk.column:
                if c not in self[fk.table].columns_dict:
                    raise AlterError("No such column: {} in {}".format(c, fk.table))
            if not self[fk.other_table].exists():
                raise AlterError("No such other_table: {}".format(fk.other_table))
            for c in fk.other_column:
                if c != "rowid" and c not in self[fk.other_table].columns_dict:
                    raise AlterError(
                        "No such other_column: {} in {}".format(c, fk.other_table)
                    )
            # We will silently skip foreign keys that exist already
            if any(
                existing_fk
                for existing_fk in self[fk.table].foreign_keys
                if existing_fk.column == fk.column
                and existing_fk.other_table == fk.other_table
                and existing_fk.other_column == fk.other_column
            ):
                if ignore:
                    continue
                else:
                    raise AlterError(
                        "Foreign key already exists for {} => {}.{}".format(
                            fk.column_str, other_table, fk.other_column_str
                        )
                    )
            else:
                foreign_keys_to_create.append(fk)

        # Construct SQL for use with "UPDATE sqlite_master SET sql = ? WHERE name = ?"
        table_sql = {}
        for fk in foreign_keys_to_create:
            old_sql = table_sql.get(fk.table, self[fk.table].schema)
            extra_sql = ",\n   {}\n".format(fk.sql)
            # Stick that bit in at the very end just before the closing ')'
            last_paren = old_sql.rindex(")")
            new_sql = old_sql[:last_paren].strip() + extra_sql + old_sql[last_paren:]
            table_sql[fk.table] = new_sql

        # And execute it all within a single transaction
        with self.conn:
            cursor = self.conn.cursor()
            schema_version = cursor.execute("PRAGMA schema_version").fetchone()[0]
            cursor.execute("PRAGMA writable_schema = 1")
            for table_name, new_sql in table_sql.items():
                cursor.execute(
                    "UPDATE sqlite_master SET sql = ? WHERE name = ?",
                    (new_sql, table_name),
                )
            cursor.execute("PRAGMA schema_version = %d" % (schema_version + 1))
            cursor.execute("PRAGMA writable_schema = 0")
        # Have to VACUUM outside the transaction to ensure .foreign_keys property
        # can see the newly created foreign key.
        self.vacuum()

    def index_foreign_keys(self):
        for table_name in self.table_names():
            table = self[table_name]
            existing_indexes = {tuple(i.columns) for i in table.indexes}
            for fk in table.foreign_keys:
                if fk.column not in existing_indexes:
                    table.create_index(fk.column)

    def vacuum(self):
        self.execute("VACUUM;")


class Queryable:
    def exists(self):
        return False

    def __init__(self, db, name):
        self.db = db
        self.name = name

    @property
    def count(self):
        return self.db.execute(
            "select count(*) from [{}]".format(self.name)
        ).fetchone()[0]

    @property
    def rows(self):
        return self.rows_where()

    def rows_where(self, where=None, where_args=None, order_by=None, select="*"):
        if not self.exists():
            return []
        sql = "select {} from [{}]".format(select, self.name)
        if where is not None:
            sql += " where " + where
        if order_by is not None:
            sql += " order by " + order_by
        cursor = self.db.execute(sql, where_args or [])
        columns = [c[0] for c in cursor.description]
        for row in cursor:
            yield dict(zip(columns, row))

    @property
    def columns(self):
        if not self.exists():
            return []
        rows = self.db.execute("PRAGMA table_info([{}])".format(self.name)).fetchall()
        return [Column(*row) for row in rows]

    @property
    def columns_dict(self):
        "Returns {column: python-type} dictionary"
        return {column.name: column_affinity(column.type) for column in self.columns}

    @property
    def schema(self):
        return self.db.execute(
            "select sql from sqlite_master where name = ?", (self.name,)
        ).fetchone()[0]


class Table(Queryable):
    last_rowid = None
    last_pk = None

    def __init__(
        self,
        db,
        name,
        pk=None,
        foreign_keys=None,
        column_order=None,
        not_null=None,
        defaults=None,
        batch_size=100,
        hash_id=None,
        alter=False,
        ignore=False,
        replace=False,
        extracts=None,
        conversions=None,
        columns=None,
    ):
        super().__init__(db, name)
        self._defaults = dict(
            pk=pk,
            foreign_keys=foreign_keys,
            column_order=column_order,
            not_null=not_null,
            defaults=defaults,
            batch_size=batch_size,
            hash_id=hash_id,
            alter=alter,
            ignore=ignore,
            replace=replace,
            extracts=extracts,
            conversions=conversions or {},
            columns=columns,
        )

    def __repr__(self):
        return "<Table {}{}>".format(
            self.name,
            " (does not exist yet)"
            if not self.exists()
            else " ({})".format(", ".join(c.name for c in self.columns)),
        )

    def exists(self):
        return self.name in self.db.table_names()

    @property
    def pks(self):
        names = [column.name for column in self.columns if column.is_pk]
        if not names:
            names = ["rowid"]
        return names

    def get(self, pk_values):
        if not isinstance(pk_values, (list, tuple)):
            pk_values = [pk_values]
        pks = self.pks
        last_pk = pk_values[0] if len(pks) == 1 else pk_values
        if len(pks) != len(pk_values):
            raise NotFoundError(
                "Need {} primary key value{}".format(
                    len(pks), "" if len(pks) == 1 else "s"
                )
            )

        wheres = ["[{}] = ?".format(pk_name) for pk_name in pks]
        rows = self.rows_where(" and ".join(wheres), pk_values)
        try:
            row = list(rows)[0]
            self.last_pk = last_pk
            return row
        except IndexError:
            raise NotFoundError

    @property
    def foreign_keys(self):
        fks = {}
        for row in self.db.execute(
            "PRAGMA foreign_key_list([{}])".format(self.name)
        ).fetchall():
            if row is not None:
                id, seq, table_name, from_, to_, on_update, on_delete, match = row
                if id not in fks:
                    fks[id] = {
                        "column": [],
                        "other_column": [],
                    }
                fks[id]["table"] = self.name
                fks[id]["column"].append(from_)
                fks[id]["other_table"] = table_name
                fks[id]["other_column"].append(to_)
        return [
            ForeignKey(
                table=fk["table"],
                column=tuple(fk["column"]),
                other_table=fk["other_table"],
                other_column=tuple(fk["other_column"]),
            )
            for fk in fks.values()
        ]

    @property
    def virtual_table_using(self):
        "Returns type of virtual table or None if this is not a virtual table"
        match = _virtual_table_using_re.match(self.schema)
        if match is None:
            return None
        return match.groupdict()["using"].upper()

    @property
    def indexes(self):
        sql = 'PRAGMA index_list("{}")'.format(self.name)
        indexes = []
        for row in self.db.execute_returning_dicts(sql):
            index_name = row["name"]
            index_name_quoted = (
                '"{}"'.format(index_name)
                if not index_name.startswith('"')
                else index_name
            )
            column_sql = "PRAGMA index_info({})".format(index_name_quoted)
            columns = []
            for seqno, cid, name in self.db.execute(column_sql).fetchall():
                columns.append(name)
            row["columns"] = columns
            # These columns may be missing on older SQLite versions:
            for key, default in {"origin": "c", "partial": 0}.items():
                if key not in row:
                    row[key] = default
            indexes.append(Index(**row))
        return indexes

    @property
    def triggers(self):
        return [
            Trigger(*r)
            for r in self.db.execute(
                "select name, tbl_name, sql from sqlite_master where type = 'trigger'"
                " and tbl_name = ?",
                (self.name,),
            ).fetchall()
        ]

    def create(
        self,
        columns,
        pk=None,
        foreign_keys=None,
        column_order=None,
        not_null=None,
        defaults=None,
        hash_id=None,
        extracts=None,
    ):
        columns = {name: value for (name, value) in columns.items()}
        with self.db.conn:
            self.db.create_table(
                self.name,
                columns,
                pk=pk,
                foreign_keys=foreign_keys,
                column_order=column_order,
                not_null=not_null,
                defaults=defaults,
                hash_id=hash_id,
                extracts=extracts,
            )
        return self

    def transform(
        self,
        *,
        types=None,
        rename=None,
        drop=None,
        pk=DEFAULT,
        not_null=None,
        defaults=None,
        drop_foreign_keys=None,
        column_order=None,
    ):
        assert self.exists(), "Cannot transform a table that doesn't exist yet"
        sqls = self.transform_sql(
            types=types,
            rename=rename,
            drop=drop,
            pk=pk,
            not_null=not_null,
            defaults=defaults,
            drop_foreign_keys=drop_foreign_keys,
            column_order=column_order,
        )
        pragma_foreign_keys_was_on = self.db.execute("PRAGMA foreign_keys").fetchone()[
            0
        ]
        try:
            if pragma_foreign_keys_was_on:
                self.db.execute("PRAGMA foreign_keys=0;")
            with self.db.conn:
                for sql in sqls:
                    self.db.execute(sql)
                # Run the foreign_key_check before we commit
                if pragma_foreign_keys_was_on:
                    self.db.execute("PRAGMA foreign_key_check;")
        finally:
            if pragma_foreign_keys_was_on:
                self.db.execute("PRAGMA foreign_keys=1;")
        return self

    def transform_sql(
        self,
        *,
        types=None,
        rename=None,
        drop=None,
        pk=DEFAULT,
        not_null=None,
        defaults=None,
        drop_foreign_keys=None,
        column_order=None,
        tmp_suffix=None,
    ):
        types = types or {}
        rename = rename or {}
        drop = drop or set()
        new_table_name = "{}_new_{}".format(
            self.name, tmp_suffix or os.urandom(6).hex()
        )
        current_column_pairs = list(self.columns_dict.items())
        new_column_pairs = []
        copy_from_to = {column: column for column, _ in current_column_pairs}
        for name, type_ in current_column_pairs:
            type_ = types.get(name) or type_
            if name in drop:
                del [copy_from_to[name]]
                continue
            new_name = rename.get(name) or name
            new_column_pairs.append((new_name, type_))
            copy_from_to[name] = new_name

        sqls = []
        if pk is DEFAULT:
            pks_renamed = tuple(rename.get(p) or p for p in self.pks)
            if len(pks_renamed) == 1:
                pk = pks_renamed[0]
            else:
                pk = pks_renamed

        # not_null may be a set or dict, need to convert to a set
        create_table_not_null = {
            rename.get(c.name) or c.name
            for c in self.columns
            if c.notnull
            if c.name not in drop
        }
        if isinstance(not_null, dict):
            # Remove any columns with a value of False
            for key, value in not_null.items():
                # Column may have been renamed
                key = rename.get(key) or key
                if value is False and key in create_table_not_null:
                    create_table_not_null.remove(key)
                else:
                    create_table_not_null.add(key)
        elif isinstance(not_null, set):
            create_table_not_null.update((rename.get(k) or k) for k in not_null)
        elif not_null is None:
            pass
        else:
            assert False, "not_null must be a dict or a set or None"
        # defaults=
        create_table_defaults = {
            (rename.get(c.name) or c.name): c.default_value
            for c in self.columns
            if c.default_value is not None and c.name not in drop
        }
        if defaults is not None:
            create_table_defaults.update(
                {rename.get(c) or c: v for c, v in defaults.items()}
            )

        # foreign_keys
        create_table_foreign_keys = []
        if drop_foreign_keys:
            drop_foreign_keys = [
                (f,) if not isinstance(f, (tuple, list)) else tuple(f)
                for f in drop_foreign_keys
            ]
        for fk in self.foreign_keys:
            if (drop_foreign_keys is None) or (fk.column not in drop_foreign_keys):
                column_names = tuple(rename.get(c) or c for c in fk.column)
                create_table_foreign_keys.append(
                    (column_names, fk.other_table, fk.other_column)
                )

        if column_order is not None:
            column_order = [rename.get(col) or col for col in column_order]

        sqls.append(
            self.db.create_table_sql(
                new_table_name,
                dict(new_column_pairs),
                pk=pk,
                not_null=create_table_not_null,
                defaults=create_table_defaults,
                foreign_keys=create_table_foreign_keys,
                column_order=column_order,
            ).strip()
        )

        # Copy across data, respecting any renamed columns
        new_cols = []
        old_cols = []
        for from_, to_ in copy_from_to.items():
            old_cols.append(from_)
            new_cols.append(to_)
        copy_sql = "INSERT INTO [{new_table}] ({new_cols})\n   SELECT {old_cols} FROM [{old_table}];".format(
            new_table=new_table_name,
            old_table=self.name,
            old_cols=", ".join("[{}]".format(col) for col in old_cols),
            new_cols=", ".join("[{}]".format(col) for col in new_cols),
        )
        sqls.append(copy_sql)
        # Drop the old table
        sqls.append("DROP TABLE [{}];".format(self.name))
        # Rename the new one
        sqls.append(
            "ALTER TABLE [{}] RENAME TO [{}];".format(new_table_name, self.name)
        )
        return sqls

    def extract(self, columns, table=None, fk_column=None, rename=None):
        rename = rename or {}
        if isinstance(columns, str):
            columns = [columns]
        if not set(columns).issubset(self.columns_dict.keys()):
            raise InvalidColumns(
                "Invalid columns {} for table with columns {}".format(
                    columns, list(self.columns_dict.keys())
                )
            )
        table = table or "_".join(columns)
        first_column = columns[0]
        pks = self.pks
        lookup_table = self.db[table]
        fk_column = fk_column or "{}_id".format(table)
        magic_lookup_column = "{}_{}".format(fk_column, os.urandom(6).hex())

        # Populate the lookup table with all of the extracted unique values
        lookup_columns_definition = {
            (rename.get(col) or col): typ
            for col, typ in self.columns_dict.items()
            if col in columns
        }
        if lookup_table.exists():
            if not set(lookup_columns_definition.items()).issubset(
                lookup_table.columns_dict.items()
            ):
                raise InvalidColumns(
                    "Lookup table {} already exists but does not have columns {}".format(
                        table, lookup_columns_definition
                    )
                )
        else:
            lookup_table.create(
                {
                    **{
                        "id": int,
                    },
                    **lookup_columns_definition,
                },
                pk="id",
            )
        lookup_columns = [(rename.get(col) or col) for col in columns]
        lookup_table.create_index(lookup_columns, unique=True, if_not_exists=True)
        self.db.execute(
            "INSERT OR IGNORE INTO [{lookup_table}] ({lookup_columns}) SELECT DISTINCT {table_cols} FROM [{table}]".format(
                lookup_table=table,
                lookup_columns=", ".join("[{}]".format(c) for c in lookup_columns),
                table_cols=", ".join("[{}]".format(c) for c in columns),
                table=self.name,
            )
        )

        # Now add the new fk_column
        self.add_column(magic_lookup_column, int)

        # And populate it
        self.db.execute(
            "UPDATE [{table}] SET [{magic_lookup_column}] = (SELECT id FROM [{lookup_table}] WHERE {where})".format(
                table=self.name,
                magic_lookup_column=magic_lookup_column,
                lookup_table=table,
                where=" AND ".join(
                    "[{table}].[{column}] = [{lookup_table}].[{lookup_column}]".format(
                        table=self.name,
                        lookup_table=table,
                        column=column,
                        lookup_column=rename.get(column) or column,
                    )
                    for column in columns
                ),
            )
        )
        # Figure out the right column order
        column_order = []
        for c in self.columns:
            if c.name in columns and magic_lookup_column not in column_order:
                column_order.append(magic_lookup_column)
            elif c.name == magic_lookup_column:
                continue
            else:
                column_order.append(c.name)

        # Drop the unnecessary columns and rename lookup column
        self.transform(
            drop=set(columns),
            rename={magic_lookup_column: fk_column},
            column_order=column_order,
        )

        # And add the foreign key constraint
        self.add_foreign_key(fk_column, table, "id")
        return self

    def create_index(self, columns, index_name=None, unique=False, if_not_exists=False):
        if index_name is None:
            index_name = "idx_{}_{}".format(
                self.name.replace(" ", "_"), "_".join(columns)
            )
        sql = (
            textwrap.dedent(
                """
            CREATE {unique}INDEX {if_not_exists}[{index_name}]
                ON [{table_name}] ({columns});
        """
            )
            .strip()
            .format(
                index_name=index_name,
                table_name=self.name,
                columns=", ".join("[{}]".format(c) for c in columns),
                unique="UNIQUE " if unique else "",
                if_not_exists="IF NOT EXISTS " if if_not_exists else "",
            )
        )
        self.db.execute(sql)
        return self

    def add_column(
        self, col_name, col_type=None, fk=None, fk_col=None, not_null_default=None
    ):
        fk_col_type = None
        if fk is not None:
            # fk must be a valid table
            if not fk in self.db.table_names():
                raise AlterError("table '{}' does not exist".format(fk))
            # if fk_col specified, must be a valid column
            if fk_col is not None:
                if fk_col not in self.db[fk].columns_dict:
                    raise AlterError("table '{}' has no column {}".format(fk, fk_col))
            else:
                # automatically set fk_col to first primary_key of fk table
                pks = [c for c in self.db[fk].columns if c.is_pk]
                if pks:
                    fk_col = pks[0].name
                    fk_col_type = pks[0].type
                else:
                    fk_col = "rowid"
                    fk_col_type = "INTEGER"
        if col_type is None:
            col_type = str
        not_null_sql = None
        if not_null_default is not None:
            not_null_sql = "NOT NULL DEFAULT {}".format(
                self.db.escape(not_null_default)
            )
        sql = "ALTER TABLE [{table}] ADD COLUMN [{col_name}] {col_type}{not_null_default};".format(
            table=self.name,
            col_name=col_name,
            col_type=fk_col_type or COLUMN_TYPE_MAPPING[col_type],
            not_null_default=(" " + not_null_sql) if not_null_sql else "",
        )
        self.db.execute(sql)
        if fk is not None:
            self.add_foreign_key(col_name, fk, fk_col)
        return self

    def drop(self):
        self.db.execute("DROP TABLE [{}]".format(self.name))

    def guess_foreign_table(self, column):
        if isinstance(column, (tuple, list)):
            column = column[0]
        column = column.lower()
        possibilities = [column]
        if column.endswith("_id"):
            column_without_id = column[:-3]
            possibilities.append(column_without_id)
            if not column_without_id.endswith("s"):
                possibilities.append(column_without_id + "s")
        elif not column.endswith("s"):
            possibilities.append(column + "s")
        existing_tables = {t.lower(): t for t in self.db.table_names()}
        for table in possibilities:
            if table in existing_tables:
                return existing_tables[table]
        # If we get here there's no obvious candidate - raise an error
        raise NoObviousTable(
            "No obvious foreign key table for column '{}' - tried {}".format(
                column, repr(possibilities)
            )
        )

    def guess_foreign_column(self, other_table):
        pks = [c for c in self.db[other_table].columns if c.is_pk]
        if len(pks) != 1:
            raise BadPrimaryKey(
                "Could not detect single primary key for table '{}'".format(other_table)
            )
        else:
            return pks[0].name

    def add_foreign_key(
        self, column, other_table=None, other_column=None, ignore=False
    ):
        if not isinstance(column, (tuple, list)):
            column = (column,)
        # Ensure column exists
        for c in column:
            if c not in self.columns_dict:
                raise AlterError("No such column: {}".format(c))
        # If other_table is not specified, attempt to guess it from the column
        if other_table is None:
            other_table = self.guess_foreign_table(column)
        # If other_column is not specified, detect the primary key on other_table
        if other_column is None:
            other_column = self.guess_foreign_column(other_table)
        if not isinstance(other_column, (tuple, list)):
            other_column = (other_column,)

        # Soundness check that the other column exists
        for oc in other_column:
            if (
                not [c for c in self.db[other_table].columns if c.name == oc]
                and oc != "rowid"
            ):
                raise AlterError("No such column: {}.{}".format(other_table, oc))
        # Check we do not already have an existing foreign key
        if any(
            fk
            for fk in self.foreign_keys
            if fk.column == column
            and fk.other_table == other_table
            and fk.other_column == other_column
        ):
            if ignore:
                return self
            else:
                raise AlterError(
                    "Foreign key already exists for {} => {}.{}".format(
                        ",".join(column), other_table, ",".join(other_column)
                    )
                )
        self.db.add_foreign_keys([(self.name, column, other_table, other_column)])
        return self

    def enable_fts(
        self,
        columns,
        fts_version="FTS5",
        create_triggers=False,
        tokenize=None,
        replace=False,
    ):
        "Enables FTS on the specified columns."
        create_fts_sql = (
            textwrap.dedent(
                """
            CREATE VIRTUAL TABLE [{table}_fts] USING {fts_version} (
                {columns},{tokenize}
                content=[{table}]
            )
        """
            )
            .strip()
            .format(
                table=self.name,
                columns=", ".join("[{}]".format(c) for c in columns),
                fts_version=fts_version,
                tokenize="\n    tokenize='{}',".format(tokenize) if tokenize else "",
            )
        )
        should_recreate = False
        if replace and self.db["{}_fts".format(self.name)].exists():
            # Does the table need to be recreated?
            fts_schema = self.db["{}_fts".format(self.name)].schema
            if fts_schema != create_fts_sql:
                should_recreate = True
            expected_triggers = {self.name + suffix for suffix in ("_ai", "_ad", "_au")}
            existing_triggers = {t.name for t in self.triggers}
            has_triggers = existing_triggers.issuperset(expected_triggers)
            if has_triggers != create_triggers:
                should_recreate = True
            if not should_recreate:
                # Table with correct configuration already exists
                return self

        if should_recreate:
            self.disable_fts()

        self.db.executescript(create_fts_sql)
        self.populate_fts(columns)

        if create_triggers:
            old_cols = ", ".join("old.[{}]".format(c) for c in columns)
            new_cols = ", ".join("new.[{}]".format(c) for c in columns)
            triggers = (
                textwrap.dedent(
                    """
                CREATE TRIGGER [{table}_ai] AFTER INSERT ON [{table}] BEGIN
                  INSERT INTO [{table}_fts] (rowid, {columns}) VALUES (new.rowid, {new_cols});
                END;
                CREATE TRIGGER [{table}_ad] AFTER DELETE ON [{table}] BEGIN
                  INSERT INTO [{table}_fts] ([{table}_fts], rowid, {columns}) VALUES('delete', old.rowid, {old_cols});
                END;
                CREATE TRIGGER [{table}_au] AFTER UPDATE ON [{table}] BEGIN
                  INSERT INTO [{table}_fts] ([{table}_fts], rowid, {columns}) VALUES('delete', old.rowid, {old_cols});
                  INSERT INTO [{table}_fts] (rowid, {columns}) VALUES (new.rowid, {new_cols});
                END;
            """
                )
                .strip()
                .format(
                    table=self.name,
                    columns=", ".join("[{}]".format(c) for c in columns),
                    old_cols=old_cols,
                    new_cols=new_cols,
                )
            )
            self.db.executescript(triggers)
        return self

    def populate_fts(self, columns):
        sql = (
            textwrap.dedent(
                """
            INSERT INTO [{table}_fts] (rowid, {columns})
                SELECT rowid, {columns} FROM [{table}];
        """
            )
            .strip()
            .format(
                table=self.name, columns=", ".join("[{}]".format(c) for c in columns)
            )
        )
        self.db.executescript(sql)
        return self

    def disable_fts(self):
        fts_table = self.detect_fts()
        if fts_table:
            self.db[fts_table].drop()
        # Now delete the triggers that related to that table
        sql = (
            textwrap.dedent(
                """
            SELECT name FROM sqlite_master
                WHERE type = 'trigger'
                AND sql LIKE '% INSERT INTO [{}]%'
        """
            )
            .strip()
            .format(fts_table)
        )
        trigger_names = []
        for row in self.db.execute(sql).fetchall():
            trigger_names.append(row[0])
        with self.db.conn:
            for trigger_name in trigger_names:
                self.db.execute("DROP TRIGGER IF EXISTS [{}]".format(trigger_name))
        return self

    def rebuild_fts(self):
        fts_table = self.detect_fts()
        if fts_table is None:
            # Assume this is itself an FTS table
            fts_table = self.name
        self.db.execute(
            "INSERT INTO [{table}]([{table}]) VALUES('rebuild');".format(
                table=fts_table
            )
        )
        return self

    def detect_fts(self):
        "Detect if table has a corresponding FTS virtual table and return it"
        sql = (
            textwrap.dedent(
                """
            SELECT name FROM sqlite_master
                WHERE rootpage = 0
                AND (
                    sql LIKE '%VIRTUAL TABLE%USING FTS%content=%{table}%'
                    OR (
                        tbl_name = "{table}"
                        AND sql LIKE '%VIRTUAL TABLE%USING FTS%'
                    )
                )
        """
            )
            .strip()
            .format(table=self.name)
        )
        rows = self.db.execute(sql).fetchall()
        if len(rows) == 0:
            return None
        else:
            return rows[0][0]

    def optimize(self):
        fts_table = self.detect_fts()
        if fts_table is not None:
            self.db.execute(
                """
                INSERT INTO [{table}] ([{table}]) VALUES ("optimize");
            """.strip().format(
                    table=fts_table
                )
            )
        return self

    def search_sql(self, columns=None, order_by=None, limit=None):
        # Pick names for table and rank column that don't clash
        original = "original_" if self.name == "original" else "original"
        columns_sql = "*"
        columns_with_prefix_sql = "[{}].*".format(original)
        if columns:
            columns_sql = ",\n        ".join("[{}]".format(c) for c in columns)
            columns_with_prefix_sql = ",\n    ".join(
                "[{}].[{}]".format(original, c) for c in columns
            )
        fts_table = self.detect_fts()
        assert fts_table, "Full-text search is not configured for table '{}'".format(
            self.name
        )
        virtual_table_using = self.db[fts_table].virtual_table_using
        sql = textwrap.dedent(
            """
        with {original} as (
            select
                rowid,
                {columns}
            from [{dbtable}]
        )
        select
            {columns_with_prefix}
        from
            [{original}]
            join [{fts_table}] on [{original}].rowid = [{fts_table}].rowid
        where
            [{fts_table}] match :query
        order by
            {order_by}
        {limit}
        """
        ).strip()
        if virtual_table_using == "FTS5":
            rank_implementation = "[{}].rank".format(fts_table)
        else:
            self.db.register_fts4_bm25()
            rank_implementation = "rank_bm25(matchinfo([{}], 'pcnalx'))".format(
                fts_table
            )
        return sql.format(
            dbtable=self.name,
            original=original,
            columns=columns_sql,
            columns_with_prefix=columns_with_prefix_sql,
            fts_table=fts_table,
            order_by=order_by or rank_implementation,
            limit="limit {}".format(limit) if limit else "",
        ).strip()

    def search(self, q, order_by=None, columns=None, limit=None):
        cursor = self.db.execute(
            self.search_sql(
                order_by=order_by,
                columns=columns,
                limit=limit,
            ),
            {"query": q},
        )
        columns = [c[0] for c in cursor.description]
        for row in cursor:
            yield dict(zip(columns, row))

    def value_or_default(self, key, value):
        return self._defaults[key] if value is DEFAULT else value

    def delete(self, pk_values):
        if not isinstance(pk_values, (list, tuple)):
            pk_values = [pk_values]
        self.get(pk_values)
        wheres = ["[{}] = ?".format(pk_name) for pk_name in self.pks]
        sql = "delete from [{table}] where {wheres}".format(
            table=self.name, wheres=" and ".join(wheres)
        )
        with self.db.conn:
            self.db.execute(sql, pk_values)
        return self

    def delete_where(self, where=None, where_args=None):
        if not self.exists():
            return []
        sql = "delete from [{}]".format(self.name)
        if where is not None:
            sql += " where " + where
        self.db.execute(sql, where_args or [])
        return self

    def update(self, pk_values, updates=None, alter=False, conversions=None):
        updates = updates or {}
        conversions = conversions or {}
        if not isinstance(pk_values, (list, tuple)):
            pk_values = [pk_values]
        # Soundness check that the record exists (raises error if not):
        self.get(pk_values)
        if not updates:
            return self
        args = []
        sets = []
        wheres = []
        pks = self.pks
        validate_column_names(updates.keys())
        for key, value in updates.items():
            sets.append("[{}] = {}".format(key, conversions.get(key, "?")))
            args.append(jsonify_if_needed(value))
        wheres = ["[{}] = ?".format(pk_name) for pk_name in pks]
        args.extend(pk_values)
        sql = "update [{table}] set {sets} where {wheres}".format(
            table=self.name, sets=", ".join(sets), wheres=" and ".join(wheres)
        )
        with self.db.conn:
            try:
                rowcount = self.db.execute(sql, args).rowcount
            except OperationalError as e:
                if alter and (" column" in e.args[0]):
                    # Attempt to add any missing columns, then try again
                    self.add_missing_columns([updates])
                    rowcount = self.db.execute(sql, args).rowcount
                else:
                    raise

            # TODO: Test this works (rolls back) - use better exception:
            assert rowcount == 1
        self.last_pk = pk_values[0] if len(pks) == 1 else pk_values
        return self

    def build_insert_queries_and_params(
        self,
        extracts,
        chunk,
        all_columns,
        hash_id,
        upsert,
        pk,
        conversions,
        num_records_processed,
        replace,
        ignore,
    ):
        # values is the list of insert data that is passed to the
        # .execute() method - but some of them may be replaced by
        # new primary keys if we are extracting any columns.
        values = []
        extracts = resolve_extracts(extracts)
        for record in chunk:
            record_values = []
            for key in all_columns:
                value = jsonify_if_needed(
                    record.get(key, None if key != hash_id else _hash(record))
                )
                if key in extracts:
                    extract_table = extracts[key]
                    value = self.db[extract_table].lookup({"value": value})
                record_values.append(value)
            values.append(record_values)

        queries_and_params = []
        if upsert:
            if isinstance(pk, str):
                pks = [pk]
            else:
                pks = pk
            self.last_pk = None
            for record_values in values:
                # TODO: make more efficient:
                record = dict(zip(all_columns, record_values))
                sql = "INSERT OR IGNORE INTO [{table}]({pks}) VALUES({pk_placeholders});".format(
                    table=self.name,
                    pks=", ".join(["[{}]".format(p) for p in pks]),
                    pk_placeholders=", ".join(["?" for p in pks]),
                )
                queries_and_params.append((sql, [record[col] for col in pks]))
                # UPDATE [book] SET [name] = 'Programming' WHERE [id] = 1001;
                set_cols = [col for col in all_columns if col not in pks]
                sql2 = "UPDATE [{table}] SET {pairs} WHERE {wheres}".format(
                    table=self.name,
                    pairs=", ".join(
                        "[{}] = {}".format(col, conversions.get(col, "?"))
                        for col in set_cols
                    ),
                    wheres=" AND ".join("[{}] = ?".format(pk) for pk in pks),
                )
                queries_and_params.append(
                    (
                        sql2,
                        [record[col] for col in set_cols] + [record[pk] for pk in pks],
                    )
                )
                # We can populate .last_pk right here
                if num_records_processed == 1:
                    self.last_pk = tuple(record[pk] for pk in pks)
                    if len(self.last_pk) == 1:
                        self.last_pk = self.last_pk[0]

        else:
            or_what = ""
            if replace:
                or_what = "OR REPLACE "
            elif ignore:
                or_what = "OR IGNORE "
            sql = """
                INSERT {or_what}INTO [{table}] ({columns}) VALUES {rows};
            """.strip().format(
                or_what=or_what,
                table=self.name,
                columns=", ".join("[{}]".format(c) for c in all_columns),
                rows=", ".join(
                    "({placeholders})".format(
                        placeholders=", ".join(
                            [conversions.get(col, "?") for col in all_columns]
                        )
                    )
                    for record in chunk
                ),
            )
            flat_values = list(itertools.chain(*values))
            queries_and_params = [(sql, flat_values)]

        return queries_and_params

    def insert_chunk(
        self,
        alter,
        extracts,
        chunk,
        all_columns,
        hash_id,
        upsert,
        pk,
        conversions,
        num_records_processed,
        replace,
        ignore,
    ):
        queries_and_params = self.build_insert_queries_and_params(
            extracts,
            chunk,
            all_columns,
            hash_id,
            upsert,
            pk,
            conversions,
            num_records_processed,
            replace,
            ignore,
        )

        with self.db.conn:
            for query, params in queries_and_params:
                try:
                    result = self.db.execute(query, params)
                except OperationalError as e:
                    if alter and (" column" in e.args[0]):
                        # Attempt to add any missing columns, then try again
                        self.add_missing_columns(chunk)
                        result = self.db.execute(query, params)
                    elif e.args[0] == "too many SQL variables":

                        first_half = chunk[: len(chunk) // 2]
                        second_half = chunk[len(chunk) // 2 :]

                        self.insert_chunk(
                            alter,
                            extracts,
                            first_half,
                            all_columns,
                            hash_id,
                            upsert,
                            pk,
                            conversions,
                            num_records_processed,
                            replace,
                            ignore,
                        )

                        self.insert_chunk(
                            alter,
                            extracts,
                            second_half,
                            all_columns,
                            hash_id,
                            upsert,
                            pk,
                            conversions,
                            num_records_processed,
                            replace,
                            ignore,
                        )

                    else:
                        raise
            if num_records_processed == 1 and not upsert:
                self.last_rowid = result.lastrowid
                self.last_pk = self.last_rowid
                # self.last_rowid will be 0 if a "INSERT OR IGNORE" happened
                if (hash_id or pk) and self.last_rowid:
                    row = list(self.rows_where("rowid = ?", [self.last_rowid]))[0]
                    if hash_id:
                        self.last_pk = row[hash_id]
                    elif isinstance(pk, str):
                        self.last_pk = row[pk]
                    else:
                        self.last_pk = tuple(row[p] for p in pk)

        return

    def insert(
        self,
        record,
        pk=DEFAULT,
        foreign_keys=DEFAULT,
        column_order=DEFAULT,
        not_null=DEFAULT,
        defaults=DEFAULT,
        hash_id=DEFAULT,
        alter=DEFAULT,
        ignore=DEFAULT,
        replace=DEFAULT,
        extracts=DEFAULT,
        conversions=DEFAULT,
        columns=DEFAULT,
    ):
        return self.insert_all(
            [record],
            pk=pk,
            foreign_keys=foreign_keys,
            column_order=column_order,
            not_null=not_null,
            defaults=defaults,
            hash_id=hash_id,
            alter=alter,
            ignore=ignore,
            replace=replace,
            extracts=extracts,
            conversions=conversions,
            columns=columns,
        )

    def insert_all(
        self,
        records,
        pk=DEFAULT,
        foreign_keys=DEFAULT,
        column_order=DEFAULT,
        not_null=DEFAULT,
        defaults=DEFAULT,
        batch_size=DEFAULT,
        hash_id=DEFAULT,
        alter=DEFAULT,
        ignore=DEFAULT,
        replace=DEFAULT,
        truncate=False,
        extracts=DEFAULT,
        conversions=DEFAULT,
        columns=DEFAULT,
        upsert=False,
    ):
        """
        Like .insert() but takes a list of records and ensures that the table
        that it creates (if table does not exist) has columns for ALL of that
        data
        """
        pk = self.value_or_default("pk", pk)
        foreign_keys = self.value_or_default("foreign_keys", foreign_keys)
        column_order = self.value_or_default("column_order", column_order)
        not_null = self.value_or_default("not_null", not_null)
        defaults = self.value_or_default("defaults", defaults)
        batch_size = self.value_or_default("batch_size", batch_size)
        hash_id = self.value_or_default("hash_id", hash_id)
        alter = self.value_or_default("alter", alter)
        ignore = self.value_or_default("ignore", ignore)
        replace = self.value_or_default("replace", replace)
        extracts = self.value_or_default("extracts", extracts)
        conversions = self.value_or_default("conversions", conversions)
        columns = self.value_or_default("columns", columns)

        if upsert and (not pk and not hash_id):
            raise PrimaryKeyRequired("upsert() requires a pk")
        assert not (hash_id and pk), "Use either pk= or hash_id="
        if hash_id:
            pk = hash_id

        assert not (
            ignore and replace
        ), "Use either ignore=True or replace=True, not both"
        all_columns = None
        first = True
        num_records_processed = 0
        # We can only handle a max of 999 variables in a SQL insert, so
        # we need to adjust the batch_size down if we have too many cols
        records = iter(records)
        # Peek at first record to count its columns:
        try:
            first_record = next(records)
        except StopIteration:
            return self  # It was an empty list
        num_columns = len(first_record.keys())
        assert (
            num_columns <= SQLITE_MAX_VARS
        ), "Rows can have a maximum of {} columns".format(SQLITE_MAX_VARS)
        batch_size = max(1, min(batch_size, SQLITE_MAX_VARS // num_columns))
        self.last_rowid = None
        self.last_pk = None
        if truncate and self.exists():
            self.db.execute("DELETE FROM [{}];".format(self.name))
        for chunk in chunks(itertools.chain([first_record], records), batch_size):
            chunk = list(chunk)
            num_records_processed += len(chunk)
            if first:
                if not self.exists():
                    # Use the first batch to derive the table names
                    column_types = suggest_column_types(chunk)
                    column_types.update(columns or {})
                    self.create(
                        column_types,
                        pk,
                        foreign_keys,
                        column_order=column_order,
                        not_null=not_null,
                        defaults=defaults,
                        hash_id=hash_id,
                        extracts=extracts,
                    )
                all_columns = set()
                for record in chunk:
                    all_columns.update(record.keys())
                all_columns = list(sorted(all_columns))
                if hash_id:
                    all_columns.insert(0, hash_id)
            else:
                all_columns += [
                    column
                    for record in chunk
                    for column in record
                    if column not in all_columns
                ]

            validate_column_names(all_columns)
            first = False

            self.insert_chunk(
                alter,
                extracts,
                chunk,
                all_columns,
                hash_id,
                upsert,
                pk,
                conversions,
                num_records_processed,
                replace,
                ignore,
            )

        return self

    def upsert(
        self,
        record,
        pk=DEFAULT,
        foreign_keys=DEFAULT,
        column_order=DEFAULT,
        not_null=DEFAULT,
        defaults=DEFAULT,
        hash_id=DEFAULT,
        alter=DEFAULT,
        extracts=DEFAULT,
        conversions=DEFAULT,
        columns=DEFAULT,
    ):
        return self.upsert_all(
            [record],
            pk=pk,
            foreign_keys=foreign_keys,
            column_order=column_order,
            not_null=not_null,
            defaults=defaults,
            hash_id=hash_id,
            alter=alter,
            extracts=extracts,
            conversions=conversions,
            columns=columns,
        )

    def upsert_all(
        self,
        records,
        pk=DEFAULT,
        foreign_keys=DEFAULT,
        column_order=DEFAULT,
        not_null=DEFAULT,
        defaults=DEFAULT,
        batch_size=DEFAULT,
        hash_id=DEFAULT,
        alter=DEFAULT,
        extracts=DEFAULT,
        conversions=DEFAULT,
        columns=DEFAULT,
    ):
        return self.insert_all(
            records,
            pk=pk,
            foreign_keys=foreign_keys,
            column_order=column_order,
            not_null=not_null,
            defaults=defaults,
            batch_size=batch_size,
            hash_id=hash_id,
            alter=alter,
            extracts=extracts,
            conversions=conversions,
            columns=columns,
            upsert=True,
        )

    def add_missing_columns(self, records):
        needed_columns = suggest_column_types(records)
        current_columns = self.columns_dict
        for col_name, col_type in needed_columns.items():
            if col_name not in current_columns:
                self.add_column(col_name, col_type)
        return self

    def lookup(self, column_values):
        # lookups is a dictionary - all columns will be used for a unique index
        assert isinstance(column_values, dict)
        if self.exists():
            self.add_missing_columns([column_values])
            unique_column_sets = [set(i.columns) for i in self.indexes]
            if set(column_values.keys()) not in unique_column_sets:
                self.create_index(column_values.keys(), unique=True)
            wheres = ["[{}] = ?".format(column) for column in column_values]
            rows = list(
                self.rows_where(
                    " and ".join(wheres), [value for _, value in column_values.items()]
                )
            )
            try:
                return rows[0]["id"]
            except IndexError:
                return self.insert(column_values, pk="id").last_pk
        else:
            pk = self.insert(column_values, pk="id").last_pk
            self.create_index(column_values.keys(), unique=True)
            return pk

    def m2m(
        self,
        other_table,
        record_or_iterable=None,
        pk=DEFAULT,
        lookup=None,
        m2m_table=None,
    ):
        if isinstance(other_table, str):
            other_table = self.db.table(other_table, pk=pk)
        our_id = self.last_pk
        if lookup is not None:
            assert record_or_iterable is None, "Provide lookup= or record, not both"
        else:
            assert record_or_iterable is not None, "Provide lookup= or record, not both"
        tables = list(sorted([self.name, other_table.name]))
        columns = ["{}_id".format(t) for t in tables]
        if m2m_table is not None:
            m2m_table_name = m2m_table
        else:
            # Detect if there is a single, unambiguous option
            candidates = self.db.m2m_table_candidates(self.name, other_table.name)
            if len(candidates) == 1:
                m2m_table_name = candidates[0]
            elif len(candidates) > 1:
                raise NoObviousTable(
                    "No single obvious m2m table for {}, {} - use m2m_table= parameter".format(
                        self.name, other_table.name
                    )
                )
            else:
                # If not, create a new table
                m2m_table_name = m2m_table or "{}_{}".format(*tables)
        m2m_table = self.db.table(m2m_table_name, pk=columns, foreign_keys=columns)
        if lookup is None:
            # if records is only one record, put the record in a list
            records = (
                [record_or_iterable]
                if isinstance(record_or_iterable, Mapping)
                else record_or_iterable
            )
            # Ensure each record exists in other table
            for record in records:
                id = other_table.insert(record, pk=pk, replace=True).last_pk
                m2m_table.insert(
                    {
                        "{}_id".format(other_table.name): id,
                        "{}_id".format(self.name): our_id,
                    },
                    replace=True,
                )
        else:
            id = other_table.lookup(lookup)
            m2m_table.insert(
                {
                    "{}_id".format(other_table.name): id,
                    "{}_id".format(self.name): our_id,
                },
                replace=True,
            )
        return self

    def analyze_column(
        self, column, common_limit=10, value_truncate=None, total_rows=None
    ):
        db = self.db
        table = self.name
        if total_rows is None:
            total_rows = db[table].count

        def truncate(value):
            if value_truncate is None or isinstance(value, (float, int)):
                return value
            value = str(value)
            if len(value) > value_truncate:
                value = value[:value_truncate] + "..."
            return value

        num_null = db.execute(
            "select count(*) from [{}] where [{}] is null".format(table, column)
        ).fetchone()[0]
        num_blank = db.execute(
            "select count(*) from [{}] where [{}] = ''".format(table, column)
        ).fetchone()[0]
        num_distinct = db.execute(
            "select count(distinct [{}]) from [{}]".format(column, table)
        ).fetchone()[0]
        most_common = None
        least_common = None
        if num_distinct == 1:
            value = db.execute(
                "select [{}] from [{}] limit 1".format(column, table)
            ).fetchone()[0]
            most_common = [(truncate(value), total_rows)]
        elif num_distinct != total_rows:
            most_common = [
                (truncate(r[0]), r[1])
                for r in db.execute(
                    "select [{}], count(*) from [{}] group by [{}] order by count(*) desc, [{}] limit {}".format(
                        column, table, column, column, common_limit
                    )
                ).fetchall()
            ]
            most_common.sort(key=lambda p: (p[1], p[0]), reverse=True)
            if num_distinct <= common_limit:
                # No need to run the query if it will just return the results in revers order
                least_common = None
            else:
                least_common = [
                    (truncate(r[0]), r[1])
                    for r in db.execute(
                        "select [{}], count(*) from [{}] group by [{}] order by count(*), [{}] desc limit {}".format(
                            column, table, column, column, common_limit
                        )
                    ).fetchall()
                ]
                least_common.sort(key=lambda p: (p[1], p[0]))
        return ColumnDetails(
            self.name,
            column,
            total_rows,
            num_null,
            num_blank,
            num_distinct,
            most_common,
            least_common,
        )


class View(Queryable):
    def exists(self):
        return True

    def __repr__(self):
        return "<View {} ({})>".format(
            self.name, ", ".join(c.name for c in self.columns)
        )

    def drop(self):
        self.db.execute("DROP VIEW [{}]".format(self.name))


def chunks(sequence, size):
    iterator = iter(sequence)
    for item in iterator:
        yield itertools.chain([item], itertools.islice(iterator, size - 1))


def jsonify_if_needed(value):
    if isinstance(value, decimal.Decimal):
        return float(value)
    if isinstance(value, (dict, list, tuple)):
        return json.dumps(value, default=repr)
    elif isinstance(value, (datetime.time, datetime.date, datetime.datetime)):
        return value.isoformat()
    elif isinstance(value, uuid.UUID):
        return str(value)
    else:
        return value


def _hash(record):
    return hashlib.sha1(
        json.dumps(record, separators=(",", ":"), sort_keys=True, default=repr).encode(
            "utf8"
        )
    ).hexdigest()


def resolve_extracts(extracts):
    if extracts is None:
        extracts = {}
    if isinstance(extracts, (list, tuple)):
        extracts = {item: item for item in extracts}
    return extracts


def validate_column_names(columns):
    # Validate no columns contain '[' or ']' - #86
    for column in columns:
        assert (
            "[" not in column and "]" not in column
        ), "'[' and ']' cannot be used in column names"<|MERGE_RESOLUTION|>--- conflicted
+++ resolved
@@ -51,10 +51,6 @@
 Column = namedtuple(
     "Column", ("cid", "name", "type", "notnull", "default_value", "is_pk")
 )
-<<<<<<< HEAD
-ForeignKeyBase = namedtuple(
-    "ForeignKeyBase", ("table", "column", "other_table", "other_column")
-=======
 ColumnDetails = namedtuple(
     "ColumnDetails",
     (
@@ -67,10 +63,6 @@
         "most_common",
         "least_common",
     ),
-)
-ForeignKey = namedtuple(
-    "ForeignKey", ("table", "column", "other_table", "other_column")
->>>>>>> f1277f63
 )
 Index = namedtuple("Index", ("seq", "name", "unique", "origin", "partial", "columns"))
 Trigger = namedtuple("Trigger", ("name", "table", "sql"))
