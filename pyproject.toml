--- conflicted
+++ resolved
@@ -76,11 +76,7 @@
 max-line-length = 160
 # Black compatibility, E203 whitespace before ':':
 extend-ignore = ["E203"]
-<<<<<<< HEAD
-exclude = [".venv"]
-=======
 extend-exclude = [".venv", "build", "dist", "docs", "sqlite_utils.egg-info"]
->>>>>>> bf1ac778
 
 [tool.setuptools.package-data]
 sqlite_utils = ["py.typed"]